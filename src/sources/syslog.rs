--- conflicted
+++ resolved
@@ -296,28 +296,6 @@
             r#type = "udp"
         );
 
-<<<<<<< HEAD
-            let _ = UdpFramed::new(socket, BytesCodec::new())
-                .take_until(shutdown)
-                .filter_map(|frame| {
-                    let host_key = host_key.clone();
-                    async move {
-                        match frame {
-                            Ok((bytes, received_from)) => {
-                                let received_from = received_from.ip().to_string().into();
-
-                                std::str::from_utf8(&bytes)
-                                    .map_err(|error| emit!(SyslogUdpUtf8Error { error }))
-                                    .ok()
-                                    .and_then(|s| {
-                                        event_from_str(host_key, Some(received_from), s).map(Ok)
-                                    })
-                            }
-                            Err(error) => {
-                                emit!(SyslogUdpReadError { error });
-                                None
-                            }
-=======
         let _ = UdpFramed::new(socket, BytesCodec::new())
             .take_until(shutdown)
             .filter_map(|frame| {
@@ -331,13 +309,12 @@
                                 .map_err(|error| emit!(SyslogUdpUtf8Error { error }))
                                 .ok()
                                 .and_then(|s| {
-                                    event_from_str(&host_key, Some(received_from), s).map(Ok)
+                                    event_from_str(host_key, Some(received_from), s).map(Ok)
                                 })
                         }
                         Err(error) => {
                             emit!(SyslogUdpReadError { error });
                             None
->>>>>>> 715efbab
                         }
                     }
                 }
