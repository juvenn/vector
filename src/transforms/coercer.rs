--- conflicted
+++ resolved
@@ -1,10 +1,6 @@
 use crate::{
     config::{DataType, TransformConfig, TransformDescription},
-<<<<<<< HEAD
-    event::{Event, LookupBuf},
-=======
-    event::{Event, Value},
->>>>>>> 9052239a
+    event::{Event, LookupBuf, Value},
     internal_events::{CoercerConversionFailed, CoercerEventProcessed},
     transforms::{FunctionTransform, Transform},
     types::{parse_conversion_map, Conversion},
@@ -31,7 +27,16 @@
 #[typetag::serde(name = "coercer")]
 impl TransformConfig for CoercerConfig {
     async fn build(&self) -> crate::Result<Transform> {
-        let types = parse_conversion_map(&self.types)?;
+        let types = parse_conversion_map(
+            &self
+                .types
+                .iter()
+                .map(|(k, v)| (k.to_string(), v.clone()))
+                .collect(),
+        )?
+        .into_iter()
+        .map(|(k, v)| (k.into(), v))
+        .collect();
         Ok(Transform::function(Coercer {
             types,
             drop_unspecified: self.drop_unspecified,
@@ -69,13 +74,8 @@
             let mut new_event = Event::new_empty_log();
             let new_log = new_event.as_mut_log();
             for (field, conv) in &self.types {
-<<<<<<< HEAD
                 if let Some(value) = log.remove(field, false) {
-                    match conv.convert(value) {
-=======
-                if let Some(value) = log.remove(field) {
                     match conv.convert::<Value>(value.into_bytes()) {
->>>>>>> 9052239a
                         Ok(converted) => {
                             new_log.insert(field.clone(), converted);
                         }
@@ -87,13 +87,8 @@
             return;
         } else {
             for (field, conv) in &self.types {
-<<<<<<< HEAD
                 if let Some(value) = log.remove(field, false) {
-                    match conv.convert(value) {
-=======
-                if let Some(value) = log.remove(field) {
                     match conv.convert::<Value>(value.into_bytes()) {
->>>>>>> 9052239a
                         Ok(converted) => {
                             log.insert(field.clone(), converted);
                         }
